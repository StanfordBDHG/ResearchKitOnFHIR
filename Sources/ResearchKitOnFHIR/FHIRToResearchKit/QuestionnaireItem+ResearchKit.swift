//
// This source file is part of the ResearchKitOnFHIR open source project
//
// SPDX-FileCopyrightText: 2022 Stanford University and the project authors (see CONTRIBUTORS.md)
//
// SPDX-License-Identifier: MIT
//

import ModelsR4
import ResearchKit


extension Array where Element == QuestionnaireItem {
    /// Converts FHIR `QuestionnaireItems` (questions) to ResearchKit `ORKSteps`.
    /// - Parameters:
    ///   - title: A `String` that will be rendered above the questions by ResearchKit.
    ///   - valueSets: An array of `ValueSet` items containing sets of answer choices
    /// - Returns:An `Array` of ResearchKit `ORKSteps`.
    func fhirQuestionnaireItemsToORKSteps(title: String, valueSets: [ValueSet]) -> [ORKStep] {
        // swiftlint:disable:previous cyclomatic_complexity
        var surveySteps: [ORKStep] = []
        surveySteps.reserveCapacity(self.count)
        
        for question in self {
            guard let questionType = question.type.value,
                  !question.hidden else {
                continue
            }
            
            switch questionType {
            case QuestionnaireItemType.attachment:
                // The FHIR Questionnaire attachment type is meant to support binary file upload, including
                // images. ResearchKit does not support arbitrary binary file upload, but does support image
                // capture, so we map this type to an ORKImageCaptureStep.
                if let attachmentStep = question.attachmentToORKImageCaptureStep() {
                    surveySteps.append(attachmentStep)
                }
            case QuestionnaireItemType.group:
                // Converts multiple questions in a group into a ResearchKit form step
                if let groupStep = question.groupToORKFormStep(title: title, valueSets: valueSets) {
                    surveySteps.append(groupStep)
                }
            case QuestionnaireItemType.display:
                // Creates a ResearchKit instruction step with the string to display
                if let instructionStep = question.displayToORKInstructionStep(title: title) {
                    surveySteps.append(instructionStep)
                }
            default:
                // Converts individual questions to ResearchKit Question steps
                if let step = question.toORKQuestionStep(title: title, valueSets: valueSets) {
                    if let required = question.required?.value?.bool {
                        step.isOptional = !required
                    }
                    surveySteps.append(step)
                }
            }
        }
        
        return surveySteps
    }
}


extension QuestionnaireItem {
    /// Converts a FHIR `QuestionnaireItem` to a ResearchKit `ORKQuestionStep`.
    /// - Parameters:
    ///   - title: A `String` that will be displayed above the question when rendered by ResearchKit.
    ///   - valueSets: An array of `ValueSet` items containing sets of answer choices
    /// - Returns: An `ORKQuestionStep` object (a ResearchKit question step containing the above question).
    fileprivate func toORKQuestionStep(title: String, valueSets: [ValueSet]) -> ORKQuestionStep? {
        guard let identifier = linkId.value?.string else {
            return nil
        }
        
        let questionText = text?.value?.string ?? ""
        let answer = try? self.toORKAnswerFormat(valueSets: valueSets)
        return ORKQuestionStep(identifier: identifier, title: title, question: questionText, answer: answer)
    }
    
    /// Converts a FHIR QuestionnaireItem that contains a group of question items into a ResearchKit form (ORKFormStep).
    /// - Parameters:
    ///   - title: A String that will be displayed at the top of the form when rendered by ResearchKit.
    ///   - valueSets: An array of `ValueSet` items containing sets of answer choices
    /// - Returns: An ORKFormStep object (a ResearchKit form step containing all of the nested questions).
    fileprivate func groupToORKFormStep(title: String, valueSets: [ValueSet]) -> ORKFormStep? {
        guard let id = linkId.value?.string,
              let nestedQuestions = item else {
            return nil
        }
        
        let formStep = ORKFormStep(identifier: id)
        formStep.title = title
        formStep.text = text?.value?.string ?? ""
        var formItems = [ORKFormItem]()

        var containsRequiredSteps = false

        for question in nestedQuestions {
            guard let questionId = question.linkId.value?.string,
                  let questionText = question.text?.value?.string,
                  let answerFormat = try? question.toORKAnswerFormat(valueSets: valueSets) else {
                continue
            }
            
            let formItem = ORKFormItem(identifier: questionId, text: questionText, answerFormat: answerFormat)
            if let required = question.required?.value?.bool {
                // if !optional, the `Continue` will stay disabled till the question is answered.
                formItem.isOptional = !required

                if required {
                    containsRequiredSteps = true
                }
            }
            
            formItems.append(formItem)
        }
        
        formStep.formItems = formItems
        // if optional, the `Next` button will appear
        formStep.isOptional = !containsRequiredSteps
        return formStep
    }
    
    /// Converts FHIR `QuestionnaireItem` display type to `ORKInstructionStep`
    /// - Parameters:
    ///   - title: A `String` to display at the top of the view rendered by ResearchKit.
    /// - Returns: A ResearchKit `ORKInstructionStep`.
    fileprivate func displayToORKInstructionStep(title: String) -> ORKInstructionStep? {
        guard let id = linkId.value?.string,
              let text = text?.value?.string else {
            return nil
        }
        
        let instructionStep = ORKInstructionStep(identifier: id)
        instructionStep.title = title
        instructionStep.detailText = text
        return instructionStep
    }

    /// Converts FHIR `QuestionnaireItem` attachment type to `ORKImageCaptureStep`
    /// - Returns: A ResearchKit `ORKImageCaptureStep`
    fileprivate func attachmentToORKImageCaptureStep() -> ORKImageCaptureStep? {
        guard let id = linkId.value?.string else {
            return nil
        }
        return ORKImageCaptureStep(identifier: id)
    }
    
    /// Converts FHIR QuestionnaireItem answer types to the corresponding ResearchKit answer types (ORKAnswerFormat).
    /// - Parameter valueSets: An array of `ValueSet` items containing sets of answer choices
    /// - Returns: An object of type `ORKAnswerFormat` representing the type of answer this question accepts.
    private func toORKAnswerFormat(valueSets: [ValueSet]) throws -> ORKAnswerFormat {
        // swiftlint:disable:previous cyclomatic_complexity function_body_length
        // We have to cover all the switch cases in the following statement driving up the overall complexity.
        switch type.value {
        case .boolean:
            return ORKBooleanAnswerFormat.booleanAnswerFormat()
        case .choice, .openChoice:
            let answerOptions = toORKTextChoice(valueSets: valueSets, openChoice: type.value == .openChoice)
            guard !answerOptions.isEmpty else {
                throw FHIRToResearchKitConversionError.noOptions
            }
            var choiceAnswerStyle = ORKChoiceAnswerStyle.singleChoice
            if itemControl == "check-box" {
                choiceAnswerStyle = .multipleChoice
            }
            return ORKTextChoiceAnswerFormat(style: choiceAnswerStyle, textChoices: answerOptions)
        case .date:
            return ORKDateAnswerFormat(
                style: .date,
                defaultDate: nil,
                minimumDate: minDateValue,
                maximumDate: maxDateValue,
                calendar: nil
            )
        case .dateTime:
            return ORKDateAnswerFormat(style: .dateAndTime)
        case .time:
            return ORKTimeOfDayAnswerFormat()
        case .decimal, .quantity:
            let answerFormat = ORKNumericAnswerFormat.decimalAnswerFormat(withUnit: unit)
            answerFormat.maximumFractionDigits = maximumDecimalPlaces
            answerFormat.minimum = minValue
            answerFormat.maximum = maxValue
            return answerFormat
        case .integer:
            if itemControl == "slider" {
                let answerFormat = ORKScaleAnswerFormat(
                    maximumValue: maxValue?.intValue ?? 0,
                    minimumValue: minValue?.intValue ?? 0,
                    defaultValue: minValue?.intValue ?? 0,
                    step: Int(truncating: sliderStepValue ?? 1)
                )
                return answerFormat
            }

            let answerFormat = ORKNumericAnswerFormat.integerAnswerFormat(withUnit: nil)
            answerFormat.minimum = minValue
            answerFormat.maximum = maxValue
            return answerFormat
        case .text, .string:
            let maximumLength = Int(maxLength?.value?.integer ?? 0)
            let answerFormat = ORKTextAnswerFormat(maximumLength: maximumLength)
            
            // Applies a regular expression for validation, if defined
            if let validationRegularExpression = validationRegularExpression {
                answerFormat.validationRegularExpression = validationRegularExpression
                answerFormat.invalidMessage = validationMessage ?? "Invalid input"
            }
            
            return answerFormat
        default:
            return ORKTextAnswerFormat()
        }
    }
    
    /// Converts FHIR text answer choices to ResearchKit `ORKTextChoice`.
    /// - Parameter - valueSets: An array of `ValueSet` items containing sets of answer choices
    /// - Returns: An array of `ORKTextChoice` objects, each representing a textual answer option.
    private func toORKTextChoice(valueSets: [ValueSet], openChoice: Bool) -> [ORKTextChoice] { // swiftlint:disable:this function_body_length
        var choices: [ORKTextChoice] = []
        
        // If the `QuestionnaireItem` has an `answerValueSet` defined which is a reference to a contained `ValueSet`,
        // search the available `ValueSets`and, if a match is found, convert the options to `ORKTextChoice`
        if let answerValueSetURL = answerValueSet?.value?.url.absoluteString,
           answerValueSetURL.starts(with: "#") {
            let valueSet = valueSets.first { valueSet in
                if let valueSetID = valueSet.id?.value?.string {
                    return "#\(valueSetID)" == answerValueSetURL
                }
                return false
            }
            
            guard let answerOptions = valueSet?.compose?.include.first?.concept else {
                return choices
            }
            
            for option in answerOptions {
                guard let display = option.display?.value?.string,
                      let code = option.code.value?.string,
                      let system = valueSet?.compose?.include.first?.system?.value?.url.absoluteString else {
                    continue
                }
                let valueCoding = ValueCoding(code: code, system: system, display: display)
                let choice = ORKTextChoice(text: display, value: valueCoding.rawValue as NSSecureCoding & NSCopying & NSObjectProtocol)
                choices.append(choice)
            }
        } else {
            // If the `QuestionnaireItem` has `answerOptions` defined instead, extract these options
            // and convert them to `ORKTextChoice`
            guard let answerOptions = answerOption else {
                return choices
            }
            
            for option in answerOptions {
                guard case let .coding(coding) = option.value,
                      let display = coding.display?.value?.string,
                      let code = coding.code?.value?.string,
                      let system = coding.system?.value?.url.absoluteString else {
                    continue
                }
                let valueCoding = ValueCoding(code: code, system: system, display: display)
                let choice = ORKTextChoice(text: display, value: valueCoding.rawValue as NSSecureCoding & NSCopying & NSObjectProtocol)
<<<<<<< HEAD

=======
                print(valueCoding.rawValue as NSSecureCoding & NSCopying & NSObjectProtocol)
>>>>>>> 7c2efdcb
                choices.append(choice)
            }
            
            if openChoice {
                // If the `QuestionnaireItemType` is `open-choice`, allow user to enter in their own free-text answer.
                let otherChoiceText = NSLocalizedString("Other", comment: "")
                let otherChoiceResult = ValueCoding(code: "other", system: "other", display: otherChoiceText)
                let otherChoice = ORKTextChoiceOther.choice(
                    withText: otherChoiceText,
                    detailText: nil,
                    value: otherChoiceResult.rawValue as NSSecureCoding & NSCopying & NSObjectProtocol,
                    exclusive: true,
                    textViewPlaceholderText: ""
                )
                choices.append(otherChoice)
            }
        }
        return choices
    }
}<|MERGE_RESOLUTION|>--- conflicted
+++ resolved
@@ -261,11 +261,6 @@
                 }
                 let valueCoding = ValueCoding(code: code, system: system, display: display)
                 let choice = ORKTextChoice(text: display, value: valueCoding.rawValue as NSSecureCoding & NSCopying & NSObjectProtocol)
-<<<<<<< HEAD
-
-=======
-                print(valueCoding.rawValue as NSSecureCoding & NSCopying & NSObjectProtocol)
->>>>>>> 7c2efdcb
                 choices.append(choice)
             }
             
